--- conflicted
+++ resolved
@@ -1,63 +1,3 @@
-<<<<<<< HEAD
-import torch
-import os
-import comfy.model_management as mm
-import comfy.utils
-import comfy.latent_formats
-import comfy.sd 
-
-from ..models.wan.framepack_vace import FramepackVace
-from ..models.utils.preprocessor import VaceVideoProcessor
-
-class VACE_FRAMEPACK_MODEL_LOADER:
-    @classmethod
-    def INPUT_TYPES(s):
-        # Similar to DownloadAndLoadFramePackModel or LoadFramePackModel from HunyuanVideoWrapper.py
-        return {
-            "required": {
-                "ckpt_dir": ("STRING", {"default": "models/Wan2.1-VACE-1.3B/"}),
-                "model_config_name": (list(FramepackVace.get_supported_configs().keys()), {"default": "vace-1.3B"}), 
-                "precision": (["bf16", "fp32", "fp16"], {"default": "bf16"}),
-                "device_id": ("INT", {"default": 0, "min": 0, "max": torch.cuda.device_count() - 1}),
-                # Optional: Add arguments for FSDP, USP if configurable at load time
-                "t5_cpu": ("BOOLEAN", {"default": False}),
-            }
-        }
-
-    RETURN_TYPES = ("FRAMEPACK_VACE_MODEL",)
-    RETURN_NAMES = ("model",)
-    FUNCTION = "load_model"
-    CATEGORY = "VACE/Framepack"
-    DESCRIPTION = "Loads the VACE Wan model with Framepack capabilities."
-
-    def load_model(self, ckpt_dir, model_config_name, precision, device_id, t5_cpu):
-        from models.wan.configs.shared_config import WAN_CONFIGS # Assuming path
-        config = WAN_CONFIGS[model_config_name]
-        
-        # Determine dtype
-        param_dtype = {
-            "bf16": torch.bfloat16,
-            "fp32": torch.float32,
-            "fp16": torch.float16
-        }[precision]
-        config.param_dtype = param_dtype
-
-        # Instantiate FramepackVace
-        model_instance = FramepackVace(
-            config=config,
-            checkpoint_dir=ckpt_dir,
-            device_id=device_id,
-            rank=0, # Assuming single-node, rank 0 for ComfyUI
-            t5_cpu=t5_cpu,
-            
-            # FSDP/USP arguments might need to be passed if the init handles them
-            t5_fsdp=False,
-            dit_fsdp=False,
-            use_usp=False,
-        )
-
-        return (model_instance,)
-=======
 import torch
 import os
 import comfy.model_management as mm
@@ -116,5 +56,4 @@
             use_usp=False,
         )
 
-        return (model_instance,)
->>>>>>> 98cc3d45
+        return (model_instance,)